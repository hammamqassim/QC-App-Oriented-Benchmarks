{
 "cells": [
  {
   "cell_type": "markdown",
   "metadata": {},
   "source": [
    "### QED-C Prototype Benchmarks - Qiskit Version\n",
    "The notebook contains a suite of prototype application benchmarks for the IBM Qiskit API.\n",
    "Configure and run the cell below with the desired execution settings.\n",
    "Then execute the remaining cells, each containing one prototype benchmark program."
   ]
  },
  {
   "cell_type": "code",
   "execution_count": null,
   "metadata": {
    "scrolled": true
   },
   "outputs": [],
   "source": [
    "min_qubits=2\n",
    "max_qubits=8\n",
    "max_circuits=3\n",
    "num_shots=1000\n",
    "\n",
    "backend_id=\"qasm_simulator\"\n",
    "hub=\"ibm-q\"; group=\"open\"; project=\"main\"\n",
    "provider_backend = None\n",
    "exec_options = None\n",
    "\n",
    "# # *** If using IBMQ hardware, run this once to authenticate\n",
    "# from qiskit import IBMQ\n",
    "# IBMQ.save_account('YOUR_API_TOKEN_HERE')\n",
    "\n",
    "# # *** If you are part of an IBMQ group, set hub, group, and project name here\n",
    "# hub=\"YOUR_HUB_NAME\"\n",
    "# group=\"YOUR_GROUP_NAME\"\n",
    "# project=\"YOUR_PROJECT_NAME\"\n",
    "\n",
    "# # *** This example shows how to specify the backend using a known \"backend_id\"\n",
    "# # Use 'sabre' layout for IBM backends\n",
    "# exec_options = { \"optimization_level\":3, \"layout_method\":'sabre', \"routing_method\":'sabre' }\n",
    "# backend_id=\"ibmq_belem\"\n",
    "\n",
    "# # *** Here's an example of using a typical custom provider backend (e.g. AQT simulator)\n",
    "# import os\n",
    "# from qiskit_aqt_provider import AQTProvider\n",
    "# provider = AQTProvider(os.environ.get('AQT_ACCESS_KEY'))    # get your key from environment\n",
    "# provider_backend = provider.backends.aqt_qasm_simulator_noise_1\n",
    "# backend_id=\"aqt_qasm_simulator_noise_1\"\n",
    "\n",
    "# # An example using IonQ provider\n",
    "# from qiskit_ionq import IonQProvider\n",
    "# provider = IonQProvider()   # Be sure to set the QISKIT_IONQ_API_TOKEN environment variable\n",
    "# provider_backend = provider.get_backend(\"ionq_qpu\")\n",
    "# backend_id=\"ionq_qpu\"\n",
    "\n",
    "# # *** Use these lines when running on hardware backend, to limit use of resources\n",
    "# min_qubits=2\n",
    "# max_qubits=5\n",
    "# max_circuits=1\n",
    "# num_shots=100"
   ]
  },
  {
   "cell_type": "code",
   "execution_count": null,
   "metadata": {},
   "outputs": [],
   "source": [
    "# Custom optimization options can be specified in this cell (below is an example)\n",
    "\n",
    "# # Example of TrueQ Randomized Compilation\n",
    "# import _common.transformers.trueq_rc as trueq_rc\n",
    "# exec_options = { \"optimization_level\": 3, \"layout_method\":'sabre', \"routing_method\":'sabre', \"transformer\": trueq_rc.local_rc } \n",
    "\n",
    "# # Example of pytket Transformer\n",
    "# import _common.transformers.tket_optimiser as tket_optimiser\n",
    "# exec_options = { \"optimization_level\": 0, \"layout_method\":'sabre', \"routing_method\":'sabre', \"transformer\": tket_optimiser.high_optimisation }\n",
    "\n",
    "# # Define a custom noise model to be used during execution\n",
    "# import _common.custom.custom_qiskit_noise_model as custom_qiskit_noise_model\n",
    "# exec_options = { \"noise_model\": custom_qiskit_noise_model.my_noise_model() }\n"
   ]
  },
  {
   "cell_type": "markdown",
   "metadata": {},
   "source": [
    "### Deutsch-Jozsa"
   ]
  },
  {
   "cell_type": "code",
   "execution_count": null,
   "metadata": {
    "tags": []
   },
   "outputs": [],
   "source": [
    "import sys\n",
    "sys.path.insert(1, \"deutsch-jozsa/qiskit\")\n",
    "import dj_benchmark\n",
    "dj_benchmark.run(min_qubits=min_qubits, max_qubits=max_qubits, max_circuits=max_circuits, num_shots=num_shots,\n",
    "                backend_id=backend_id, provider_backend=provider_backend,\n",
    "                hub=hub, group=group, project=project, exec_options=exec_options)"
   ]
  },
  {
   "cell_type": "markdown",
   "metadata": {},
   "source": [
    "### Bernstein-Vazirani - Method 1"
   ]
  },
  {
   "cell_type": "code",
   "execution_count": null,
   "metadata": {},
   "outputs": [],
   "source": [
    "import sys\n",
    "sys.path.insert(1, \"bernstein-vazirani/qiskit\")\n",
    "import bv_benchmark\n",
    "bv_benchmark.run(min_qubits=min_qubits, max_qubits=max_qubits, max_circuits=max_circuits, num_shots=num_shots,\n",
    "                method=1,\n",
    "                backend_id=backend_id, provider_backend=provider_backend,\n",
    "                hub=hub, group=group, project=project, exec_options=exec_options)"
   ]
  },
  {
   "cell_type": "markdown",
   "metadata": {},
   "source": [
    "### Bernstein-Vazirani - Method 2"
   ]
  },
  {
   "cell_type": "code",
   "execution_count": null,
   "metadata": {
    "tags": []
   },
   "outputs": [],
   "source": [
    "import sys\n",
    "sys.path.insert(1, \"bernstein-vazirani/qiskit\")\n",
    "import bv_benchmark\n",
    "bv_benchmark.run(min_qubits=min_qubits, max_qubits=max_qubits, max_circuits=max_circuits, num_shots=num_shots,\n",
    "                method=2,\n",
    "                backend_id=backend_id, provider_backend=provider_backend,\n",
    "                hub=hub, group=group, project=project, exec_options=exec_options)"
   ]
  },
  {
   "cell_type": "markdown",
   "metadata": {},
   "source": [
    "### Hidden Shift"
   ]
  },
  {
   "cell_type": "code",
   "execution_count": null,
   "metadata": {},
   "outputs": [],
   "source": [
    "import sys\n",
    "sys.path.insert(1, \"hidden-shift/qiskit\")\n",
    "import hs_benchmark\n",
    "hs_benchmark.run(min_qubits=min_qubits, max_qubits=max_qubits, max_circuits=max_circuits, num_shots=num_shots,\n",
    "                backend_id=backend_id, provider_backend=provider_backend,\n",
    "                hub=hub, group=group, project=project, exec_options=exec_options)"
   ]
  },
  {
   "cell_type": "markdown",
   "metadata": {},
   "source": [
    "### Quantum Fourier Transform - Method 1"
   ]
  },
  {
   "cell_type": "code",
   "execution_count": null,
   "metadata": {},
   "outputs": [],
   "source": [
    "import sys\n",
    "sys.path.insert(1, \"quantum-fourier-transform/qiskit\")\n",
    "import qft_benchmark\n",
    "qft_benchmark.run(min_qubits=min_qubits, max_qubits=max_qubits, max_circuits=max_circuits, num_shots=num_shots,\n",
    "                method=1,\n",
    "                backend_id=backend_id, provider_backend=provider_backend,\n",
    "                hub=hub, group=group, project=project, exec_options=exec_options)"
   ]
  },
  {
   "cell_type": "markdown",
   "metadata": {},
   "source": [
    "### Quantum Fourier Transform - Method 2"
   ]
  },
  {
   "cell_type": "code",
   "execution_count": null,
   "metadata": {},
   "outputs": [],
   "source": [
    "import sys\n",
    "sys.path.insert(1, \"quantum-fourier-transform/qiskit\")\n",
    "import qft_benchmark\n",
    "qft_benchmark.run(min_qubits=min_qubits, max_qubits=max_qubits, max_circuits=max_circuits, num_shots=num_shots,\n",
    "                method=2,\n",
    "                backend_id=backend_id, provider_backend=provider_backend,\n",
    "                hub=hub, group=group, project=project, exec_options=exec_options)"
   ]
  },
  {
   "cell_type": "markdown",
   "metadata": {},
   "source": [
    "### Grover"
   ]
  },
  {
   "cell_type": "code",
   "execution_count": null,
   "metadata": {},
   "outputs": [],
   "source": [
    "import sys\n",
    "sys.path.insert(1, \"grovers/qiskit\")\n",
    "import grovers_benchmark\n",
    "grovers_benchmark.run(min_qubits=min_qubits, max_qubits=max_qubits, max_circuits=max_circuits, num_shots=num_shots,\n",
    "                backend_id=backend_id, provider_backend=provider_backend,\n",
    "                hub=hub, group=group, project=project, exec_options=exec_options)"
   ]
  },
  {
   "cell_type": "markdown",
   "metadata": {},
   "source": [
    "### Phase Estimation"
   ]
  },
  {
   "cell_type": "code",
   "execution_count": null,
   "metadata": {},
   "outputs": [],
   "source": [
    "import sys\n",
    "sys.path.insert(1, \"phase-estimation/qiskit\")\n",
    "import pe_benchmark\n",
    "pe_benchmark.run(min_qubits=min_qubits, max_qubits=max_qubits, max_circuits=max_circuits, num_shots=num_shots,\n",
    "                backend_id=backend_id, provider_backend=provider_backend,\n",
    "                hub=hub, group=group, project=project, exec_options=exec_options)"
   ]
  },
  {
   "cell_type": "markdown",
   "metadata": {},
   "source": [
    "### Amplitude Estimation"
   ]
  },
  {
   "cell_type": "code",
   "execution_count": null,
   "metadata": {},
   "outputs": [],
   "source": [
    "import sys\n",
    "sys.path.insert(1, \"amplitude-estimation/qiskit\")\n",
    "import ae_benchmark\n",
    "ae_benchmark.run(min_qubits=min_qubits, max_qubits=max_qubits, max_circuits=max_circuits, num_shots=num_shots,\n",
    "                backend_id=backend_id, provider_backend=provider_backend,\n",
    "                hub=hub, group=group, project=project, exec_options=exec_options)"
   ]
  },
  {
   "cell_type": "markdown",
   "metadata": {},
   "source": [
    "### Monte Carlo"
   ]
  },
  {
   "cell_type": "code",
   "execution_count": null,
   "metadata": {},
   "outputs": [],
   "source": [
    "import sys\n",
    "sys.path.insert(1, \"monte-carlo/qiskit\")\n",
    "import mc_benchmark\n",
    "mc_benchmark.run(min_qubits=min_qubits, max_qubits=max_qubits, max_circuits=max_circuits, num_shots=num_shots,\n",
    "                backend_id=backend_id, provider_backend=provider_backend,\n",
    "                hub=hub, group=group, project=project, exec_options=exec_options)"
   ]
  },
  {
   "cell_type": "markdown",
   "metadata": {},
   "source": [
    "### Hamiltonian Simulation"
   ]
  },
  {
   "cell_type": "code",
   "execution_count": null,
   "metadata": {},
   "outputs": [],
   "source": [
    "import sys\n",
    "sys.path.insert(1, \"hamiltonian-simulation/qiskit\")\n",
    "import hamiltonian_simulation_benchmark\n",
    "hamiltonian_simulation_benchmark.run(min_qubits=min_qubits, max_qubits=max_qubits,\n",
    "                max_circuits=max_circuits, num_shots=num_shots,\n",
    "                backend_id=backend_id, provider_backend=provider_backend,\n",
    "                hub=hub, group=group, project=project, exec_options=exec_options)"
   ]
  },
  {
   "cell_type": "markdown",
   "metadata": {},
   "source": [
    "### VQE - Method 1"
   ]
  },
  {
   "cell_type": "code",
   "execution_count": null,
   "metadata": {},
   "outputs": [],
   "source": [
    "import sys\n",
    "sys.path.insert(1, \"vqe/qiskit\")\n",
    "import vqe_benchmark\n",
    "vqe_num_shots=4098\n",
    "vqe_benchmark.run(min_qubits=min_qubits, max_qubits=max_qubits, max_circuits=max_circuits, num_shots=vqe_num_shots,\n",
    "                method=1,\n",
    "                backend_id=backend_id, provider_backend=provider_backend,\n",
    "                hub=hub, group=group, project=project, exec_options=exec_options)"
   ]
  },
  {
   "cell_type": "markdown",
   "metadata": {},
   "source": [
    "### Shor - Method 1"
   ]
  },
  {
   "cell_type": "code",
   "execution_count": null,
   "metadata": {},
   "outputs": [],
   "source": [
    "import sys\n",
    "sys.path.insert(1, \"shors/qiskit\")\n",
    "import shors_benchmark\n",
    "shors_benchmark.run(min_qubits=min_qubits, max_qubits=max_qubits, max_circuits=1, num_shots=num_shots,\n",
    "                method=1,\n",
    "                backend_id=backend_id, provider_backend=provider_backend,\n",
    "                hub=hub, group=group, project=project, exec_options=exec_options)"
   ]
  },
  {
   "cell_type": "markdown",
   "metadata": {},
   "source": [
    "### Shor - Method 2"
   ]
  },
  {
   "cell_type": "code",
   "execution_count": null,
   "metadata": {},
   "outputs": [],
   "source": [
    "import sys\n",
    "sys.path.insert(1, \"shors/qiskit\")\n",
    "import shors_benchmark\n",
    "shors_benchmark.run(min_qubits=min_qubits, max_qubits=max_qubits, max_circuits=1, num_shots=num_shots,\n",
    "                method=2,\n",
    "                backend_id=backend_id, provider_backend=provider_backend,\n",
    "                hub=hub, group=group, project=project, exec_options=exec_options)"
   ]
  },
  {
   "cell_type": "markdown",
   "metadata": {},
   "source": [
    "### Stabilizer States"
   ]
  },
  {
   "cell_type": "code",
   "execution_count": null,
   "metadata": {},
   "outputs": [],
   "source": [
    "import sys\n",
    "sys.path.insert(1, \"stabilizer-states\")\n",
    "import stabilizer_benchmark\n",
    "\n",
    "graph = provider_backend.configuration().coupling_map\n",
    "\n",
    "stabilizer_benchmark.run(min_qubits=min_qubits, max_qubits=max_qubits, max_circuits=max_circuits, num_shots=num_shots,\n",
    "                backend_id=backend_id, provider_backend=provider_backend, coupling_graph=graph, n_layers=3,\n",
    "                hub=hub, group=group, project=project, exec_options=exec_options)"
   ]
  },
  {
   "cell_type": "markdown",
   "metadata": {},
   "source": [
    "### Combined Benchmark Results"
   ]
  },
  {
   "cell_type": "code",
   "execution_count": null,
   "metadata": {},
   "outputs": [],
   "source": [
    "import sys\n",
    "sys.path.insert(1, \"_common\")\n",
    "import metrics\n",
    "\n",
    "# metrics.depth_base = 2\n",
    "# metrics.QV = 64\n",
    "# apps = [ \"Hidden Shift\", \"Grover's Search\", \"Quantum Fourier Transform (1)\", \"Hamiltonian Simulation\" ]\n",
    "# backend_id='qasm_simulator'\n",
    "\n",
    "metrics.plot_all_app_metrics(backend_id, do_all_plots=False, include_apps=None)"
   ]
  }
 ],
 "metadata": {
  "kernelspec": {
   "display_name": "Python 3.10.4 ('QEDC-qiskit')",
   "language": "python",
   "name": "python3"
  },
  "language_info": {
   "codemirror_mode": {
    "name": "ipython",
    "version": 3
   },
   "file_extension": ".py",
   "mimetype": "text/x-python",
   "name": "python",
   "nbconvert_exporter": "python",
   "pygments_lexer": "ipython3",
<<<<<<< HEAD
   "version": "3.8.8"
=======
   "version": "3.10.4"
>>>>>>> 47a66513
  }
 },
 "nbformat": 4,
 "nbformat_minor": 4
}<|MERGE_RESOLUTION|>--- conflicted
+++ resolved
@@ -70,13 +70,13 @@
    "source": [
     "# Custom optimization options can be specified in this cell (below is an example)\n",
     "\n",
+    "# # Add Qiskit pass manager as a custom 'transformer' method\n",
+    "# import _common.transformers.qiskit_passmgr as qiskit_passmgr\n",
+    "# exec_options = { \"optimization_level\":3, \"layout_method\":'sabre', \"routing_method\":'sabre', \"transformer\": qiskit_passmgr.do_transform }\n",
+    "\n",
     "# # Example of TrueQ Randomized Compilation\n",
     "# import _common.transformers.trueq_rc as trueq_rc\n",
-    "# exec_options = { \"optimization_level\": 3, \"layout_method\":'sabre', \"routing_method\":'sabre', \"transformer\": trueq_rc.local_rc } \n",
-    "\n",
-    "# # Example of pytket Transformer\n",
-    "# import _common.transformers.tket_optimiser as tket_optimiser\n",
-    "# exec_options = { \"optimization_level\": 0, \"layout_method\":'sabre', \"routing_method\":'sabre', \"transformer\": tket_optimiser.high_optimisation }\n",
+    "# exec_options = { \"optimization_level\":3, \"layout_method\":'sabre', \"routing_method\":'sabre', \"transformer\": trueq_rc.local_rc } \n",
     "\n",
     "# # Define a custom noise model to be used during execution\n",
     "# import _common.custom.custom_qiskit_noise_model as custom_qiskit_noise_model\n",
@@ -394,30 +394,6 @@
    "cell_type": "markdown",
    "metadata": {},
    "source": [
-    "### Stabilizer States"
-   ]
-  },
-  {
-   "cell_type": "code",
-   "execution_count": null,
-   "metadata": {},
-   "outputs": [],
-   "source": [
-    "import sys\n",
-    "sys.path.insert(1, \"stabilizer-states\")\n",
-    "import stabilizer_benchmark\n",
-    "\n",
-    "graph = provider_backend.configuration().coupling_map\n",
-    "\n",
-    "stabilizer_benchmark.run(min_qubits=min_qubits, max_qubits=max_qubits, max_circuits=max_circuits, num_shots=num_shots,\n",
-    "                backend_id=backend_id, provider_backend=provider_backend, coupling_graph=graph, n_layers=3,\n",
-    "                hub=hub, group=group, project=project, exec_options=exec_options)"
-   ]
-  },
-  {
-   "cell_type": "markdown",
-   "metadata": {},
-   "source": [
     "### Combined Benchmark Results"
    ]
   },
@@ -442,7 +418,7 @@
  ],
  "metadata": {
   "kernelspec": {
-   "display_name": "Python 3.10.4 ('QEDC-qiskit')",
+   "display_name": "Python 3",
    "language": "python",
    "name": "python3"
   },
@@ -456,11 +432,7 @@
    "name": "python",
    "nbconvert_exporter": "python",
    "pygments_lexer": "ipython3",
-<<<<<<< HEAD
    "version": "3.8.8"
-=======
-   "version": "3.10.4"
->>>>>>> 47a66513
   }
  },
  "nbformat": 4,
